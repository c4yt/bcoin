/* eslint-env mocha */
/* eslint prefer-arrow-callback: "off" */

'use strict';

const {inspect} = require('util');
const {encoding} = require('bufio');
const assert = require('./util/assert');
const random = require('bcrypto/lib/random');
const util = require('../lib/utils/util');
const consensus = require('../lib/protocol/consensus');
const TX = require('../lib/primitives/tx');
const MTX = require('../lib/primitives/mtx');
const Output = require('../lib/primitives/output');
const Outpoint = require('../lib/primitives/outpoint');
const Script = require('../lib/script/script');
const Witness = require('../lib/script/witness');
const Opcode = require('../lib/script/opcode');
const Input = require('../lib/primitives/input');
const CoinView = require('../lib/coins/coinview');
const KeyRing = require('../lib/primitives/keyring');
const Address = require('../lib/primitives/address');
const BufferWriter = require('bufio').BufferWriter;
const common = require('./util/common');

const validTests = require('./data/tx-valid.json');
const invalidTests = require('./data/tx-invalid.json');
const sighashTests = require('./data/sighash-tests.json');

const tx1 = common.readTX('tx1');
const tx2 = common.readTX('tx2');
const tx3 = common.readTX('tx3');
const tx4 = common.readTX('tx4');
const tx5 = common.readTX('tx5');
const tx6 = common.readTX('tx6');
const tx7 = common.readTX('tx7');

const MAX_SAFE_INTEGER = Number.MAX_SAFE_INTEGER;
const MAX_SAFE_ADDITION = 0xfffffffffffff;

function clearCache(tx, noCache) {
  if (noCache) {
    tx.refresh();
    return;
  }

  const copy = tx.clone();

  assert.bufferEqual(tx.hash(), copy.hash());
  assert.bufferEqual(tx.witnessHash(), copy.witnessHash());
}

function parseTXTest(data) {
  const coins = data[0];
  const hex = data[1];
  const names = data[2] || 'NONE';

  let flags = 0;

  for (const name of names.split(',')) {
    const flag = Script.flags[`VERIFY_${name}`];

    if (flag == null)
      throw new Error(`Unknown flag: ${name}.`);

    flags |= flag;
  }

  const view = new CoinView();

  for (const [txid, index, str, amount] of coins) {
    const hash = util.revHex(txid);
    const script = Script.fromString(str);
    const value = parseInt(amount || '0', 10);

    // Ignore the coinbase tests.
    // They should all fail.
    if ((index >>> 0) === 0xffffffff)
      continue;

    const prevout = new Outpoint(hash, index);
    const output = new Output({script, value});

    view.addOutput(prevout, output);
  }

  const raw = Buffer.from(hex, 'hex');
  const tx = TX.fromRaw(raw);

  const coin = view.getOutputFor(tx.inputs[0]);

  return {
    tx: tx,
    flags: flags,
    view: view,
    comments: coin
      ? inspect(coin.script)
      : 'coinbase',
    data: data
  };
}

function parseSighashTest(data) {
  const [txHex, scriptHex, index, type, hash] = data;

  const tx = TX.fromRaw(txHex, 'hex');
  const script = Script.fromRaw(scriptHex, 'hex');

  const expected = util.revHex(hash);

  let hex = type & 3;

  if (type & 0x80)
    hex |= 0x80;

  hex = hex.toString(16);

  if (hex.length % 2 !== 0)
    hex = '0' + hex;

  return {
    tx: tx,
    script: script,
    index: index,
    type: type,
    hash: hash,
    expected: expected,
    hex: hex
  };
}

function createInput(value, view) {
  const hash = random.randomBytes(32).toString('hex');

  const input = {
    prevout: {
      hash: hash,
      index: 0
    }
  };

  const output = new Output();
  output.value = value;

  if (!view)
    view = new CoinView();

  view.addOutput(new Outpoint(hash, 0), output);

  return [input, view];
};

function sigopContext(scriptSig, witness, scriptPubkey) {
  const fund = new TX();

  {
    fund.version = 1;

    const input = new Input();
    fund.inputs.push(input);

    const output = new Output();
    output.value = 1;
    output.script = scriptPubkey;
    fund.outputs.push(output);

    fund.refresh();
  }

  const spend = new TX();

  {
    spend.version = 1;

    const input = new Input();
    input.prevout.hash = fund.hash('hex');
    input.prevout.index = 0;
    input.script = scriptSig;
    input.witness = witness;
    spend.inputs.push(input);

    const output = new Output();
    output.value = 1;
    spend.outputs.push(output);

    spend.refresh();
  }

  const view = new CoinView();

  view.addTX(fund, 0);

  return {
    fund: fund,
    spend: spend,
    view: view
  };
}

describe('TX', function() {
  for (const noCache of [false, true]) {
    const suffix = noCache ? 'without cache' : 'with cache';

    it(`should verify non-minimal output ${suffix}`, () => {
      const [tx, view] = tx1.getTX();
      clearCache(tx, noCache);
      assert(tx.verify(view, Script.flags.VERIFY_P2SH));
    });

    it(`should verify tx.version == 0 ${suffix}`, () => {
      const [tx, view] = tx2.getTX();
      clearCache(tx, noCache);
      assert(tx.verify(view, Script.flags.VERIFY_P2SH));
    });

    it(`should verify sighash_single bug w/ findanddelete ${suffix}`, () => {
      const [tx, view] = tx3.getTX();
      clearCache(tx, noCache);
      assert(tx.verify(view, Script.flags.VERIFY_P2SH));
    });

    it(`should verify high S value with only DERSIG enabled ${suffix}`, () => {
      const [tx, view] = tx4.getTX();
      const coin = view.getOutputFor(tx.inputs[0]);
      const flags = Script.flags.VERIFY_P2SH | Script.flags.VERIFY_DERSIG;
      clearCache(tx, noCache);
      assert(tx.verifyInput(0, coin, flags));
    });

    it(`should parse witness tx properly ${suffix}`, () => {
      const [tx] = tx5.getTX();
      clearCache(tx, noCache);

      assert.strictEqual(tx.inputs.length, 5);
      assert.strictEqual(tx.outputs.length, 1980);
      assert(tx.hasWitness());
      assert.notStrictEqual(tx.txid(), tx.wtxid());
      assert.strictEqual(tx.witnessHash('hex'),
        '088c919cd8408005f255c411f786928385688a9e8fdb2db4c9bc3578ce8c94cf');
      assert.strictEqual(tx.getSize(), 62138);
      assert.strictEqual(tx.getVirtualSize(), 61813);
      assert.strictEqual(tx.getWeight(), 247250);

      const raw1 = tx.toRaw();
      tx.refresh();

      const raw2 = tx.toRaw();
      assert.bufferEqual(raw1, raw2);

      const tx2 = TX.fromRaw(raw2);
      clearCache(tx2, noCache);

      assert.strictEqual(tx.txid(), tx2.txid());
      assert.strictEqual(tx.wtxid(), tx2.wtxid());
      assert.notStrictEqual(tx.txid(), tx2.wtxid());
    });

    it(`should verify the coolest tx ever sent ${suffix}`, () => {
      const [tx, view] = tx6.getTX();
      clearCache(tx, noCache);
      assert(tx.verify(view, Script.flags.VERIFY_NONE));
    });

    it(`should verify a historical transaction ${suffix}`, () => {
      const [tx, view] = tx7.getTX();
      clearCache(tx, noCache);
      assert(tx.verify(view));
    });

    for (const tests of [validTests, invalidTests]) {
      let comment = '';

      for (const json of tests) {
        if (json.length === 1) {
          comment += ' ' + json[0];
          continue;
        }

        const data = parseTXTest(json);
        const {tx, view, flags} = data;
        const comments = comment.trim() || data.comments;

        comment = '';

        if (tests === validTests) {
          if (comments.indexOf('Coinbase') === 0) {
            it(`should handle valid tx test ${suffix}: ${comments}`, () => {
              clearCache(tx, noCache);
              assert.ok(tx.isSane());
            });
            continue;
          }
          it(`should handle valid tx test ${suffix}: ${comments}`, () => {
            clearCache(tx, noCache);
            assert.ok(tx.verify(view, flags));
          });
        } else {
          if (comments === 'Duplicate inputs') {
            it(`should handle invalid tx test ${suffix}: ${comments}`, () => {
              clearCache(tx, noCache);
              assert.ok(tx.verify(view, flags));
              assert.ok(!tx.isSane());
            });
            continue;
          }
          if (comments === 'Negative output') {
            it(`should handle invalid tx test ${suffix}: ${comments}`, () => {
              clearCache(tx, noCache);
              assert.ok(tx.verify(view, flags));
              assert.ok(!tx.isSane());
            });
            continue;
          }
          if (comments.indexOf('Coinbase') === 0) {
            it(`should handle invalid tx test ${suffix}: ${comments}`, () => {
              clearCache(tx, noCache);
              assert.ok(!tx.isSane());
            });
            continue;
          }
          it(`should handle invalid tx test ${suffix}: ${comments}`, () => {
            clearCache(tx, noCache);
            assert.ok(!tx.verify(view, flags));
          });
        }
      }
    }

    for (const json of sighashTests) {
      if (json.length === 1)
        continue;

      const test = parseSighashTest(json);
      const {tx, script, index, type} = test;
      const {hash, hex, expected} = test;

      clearCache(tx, noCache);

      it(`should get sighash of ${hash} (${hex}) ${suffix}`, () => {
        const subscript = script.getSubscript(0).removeSeparators();
        const hash = tx.signatureHash(index, subscript, 0, type, 0);
        assert.strictEqual(hash.toString('hex'), expected);
      });
    }
  }

  it('should fail on >51 bit coin values', () => {
    const [input, view] = createInput(consensus.MAX_MONEY + 1);
    const tx = new TX({
      version: 1,
      inputs: [input],
      outputs: [{
        script: [],
        value: consensus.MAX_MONEY
      }],
      locktime: 0
    });
    assert.ok(tx.isSane());
    assert.ok(!tx.verifyInputs(view, 0));
  });

  it('should handle 51 bit coin values', () => {
    const [input, view] = createInput(consensus.MAX_MONEY);
    const tx = new TX({
      version: 1,
      inputs: [input],
      outputs: [{
        script: [],
        value: consensus.MAX_MONEY
      }],
      locktime: 0
    });
    assert.ok(tx.isSane());
    assert.ok(tx.verifyInputs(view, 0));
  });

  it('should fail on >51 bit output values', () => {
    const [input, view] = createInput(consensus.MAX_MONEY);
    const tx = new TX({
      version: 1,
      inputs: [input],
      outputs: [{
        script: [],
        value: consensus.MAX_MONEY + 1
      }],
      locktime: 0
    });
    assert.ok(!tx.isSane());
    assert.ok(!tx.verifyInputs(view, 0));
  });

  it('should handle 51 bit output values', () => {
    const [input, view] = createInput(consensus.MAX_MONEY);
    const tx = new TX({
      version: 1,
      inputs: [input],
      outputs: [{
        script: [],
        value: consensus.MAX_MONEY
      }],
      locktime: 0
    });
    assert.ok(tx.isSane());
    assert.ok(tx.verifyInputs(view, 0));
  });

  it('should fail on >51 bit fees', () => {
    const [input, view] = createInput(consensus.MAX_MONEY + 1);
    const tx = new TX({
      version: 1,
      inputs: [input],
      outputs: [{
        script: [],
        value: 0
      }],
      locktime: 0
    });
    assert.ok(tx.isSane());
    assert.ok(!tx.verifyInputs(view, 0));
  });

  it('should fail on >51 bit values from multiple', () => {
    const view = new CoinView();
    const tx = new TX({
      version: 1,
      inputs: [
        createInput(Math.floor(consensus.MAX_MONEY / 2), view)[0],
        createInput(Math.floor(consensus.MAX_MONEY / 2), view)[0],
        createInput(Math.floor(consensus.MAX_MONEY / 2), view)[0]
      ],
      outputs: [{
        script: [],
        value: consensus.MAX_MONEY
      }],
      locktime: 0
    });
    assert.ok(tx.isSane());
    assert.ok(!tx.verifyInputs(view, 0));
  });

  it('should fail on >51 bit output values from multiple', () => {
    const [input, view] = createInput(consensus.MAX_MONEY);
    const tx = new TX({
      version: 1,
      inputs: [input],
      outputs: [
        {
          script: [],
          value: Math.floor(consensus.MAX_MONEY / 2)
        },
        {
          script: [],
          value: Math.floor(consensus.MAX_MONEY / 2)
        },
        {
          script: [],
          value: Math.floor(consensus.MAX_MONEY / 2)
        }
      ],
      locktime: 0
    });
    assert.ok(!tx.isSane());
    assert.ok(!tx.verifyInputs(view, 0));
  });

  it('should fail on >51 bit fees from multiple', () => {
    const view = new CoinView();
    const tx = new TX({
      version: 1,
      inputs: [
        createInput(Math.floor(consensus.MAX_MONEY / 2), view)[0],
        createInput(Math.floor(consensus.MAX_MONEY / 2), view)[0],
        createInput(Math.floor(consensus.MAX_MONEY / 2), view)[0]
      ],
      outputs: [{
        script: [],
        value: 0
      }],
      locktime: 0
    });
    assert.ok(tx.isSane());
    assert.ok(!tx.verifyInputs(view, 0));
  });

  it('should fail to parse >53 bit values', () => {
    const [input] = createInput(Math.floor(consensus.MAX_MONEY / 2));

    const tx = new TX({
      version: 1,
      inputs: [input],
      outputs: [{
        script: [],
        value: 0xdeadbeef
      }],
      locktime: 0
    });

    let raw = tx.toRaw();
    assert.strictEqual(encoding.readU64(raw, 47), 0xdeadbeef);
    raw[54] = 0x7f;

    assert.throws(() => TX.fromRaw(raw));

    tx.outputs[0].value = 0;
    tx.refresh();

    raw = tx.toRaw();
    assert.strictEqual(encoding.readU64(raw, 47), 0x00);
    raw[54] = 0x80;
    assert.throws(() => TX.fromRaw(raw));
  });

  it('should fail on 53 bit coin values', () => {
    const [input, view] = createInput(MAX_SAFE_INTEGER);
    const tx = new TX({
      version: 1,
      inputs: [input],
      outputs: [{
        script: [],
        value: consensus.MAX_MONEY
      }],
      locktime: 0
    });
    assert.ok(tx.isSane());
    assert.ok(!tx.verifyInputs(view, 0));
  });

  it('should fail on 53 bit output values', () => {
    const [input, view] = createInput(consensus.MAX_MONEY);
    const tx = new TX({
      version: 1,
      inputs: [input],
      outputs: [{
        script: [],
        value: MAX_SAFE_INTEGER
      }],
      locktime: 0
    });
    assert.ok(!tx.isSane());
    assert.ok(!tx.verifyInputs(view, 0));
  });

  it('should fail on 53 bit fees', () => {
    const [input, view] = createInput(MAX_SAFE_INTEGER);
    const tx = new TX({
      version: 1,
      inputs: [input],
      outputs: [{
        script: [],
        value: 0
      }],
      locktime: 0
    });
    assert.ok(tx.isSane());
    assert.ok(!tx.verifyInputs(view, 0));
  });

  for (const value of [MAX_SAFE_ADDITION, MAX_SAFE_INTEGER]) {
    it('should fail on >53 bit values from multiple', () => {
      const view = new CoinView();
      const tx = new TX({
        version: 1,
        inputs: [
          createInput(value, view)[0],
          createInput(value, view)[0],
          createInput(value, view)[0]
        ],
        outputs: [{
          script: [],
          value: consensus.MAX_MONEY
        }],
        locktime: 0
      });
      assert.ok(tx.isSane());
      assert.ok(!tx.verifyInputs(view, 0));
    });

    it('should fail on >53 bit output values from multiple', () => {
      const [input, view] = createInput(consensus.MAX_MONEY);
      const tx = new TX({
        version: 1,
        inputs: [input],
        outputs: [
          {
            script: [],
            value: value
          },
          {
            script: [],
            value: value
          },
          {
            script: [],
            value: value
          }
        ],
        locktime: 0
      });
      assert.ok(!tx.isSane());
      assert.ok(!tx.verifyInputs(view, 0));
    });

    it('should fail on >53 bit fees from multiple', () => {
      const view = new CoinView();
      const tx = new TX({
        version: 1,
        inputs: [
          createInput(value, view)[0],
          createInput(value, view)[0],
          createInput(value, view)[0]
        ],
        outputs: [{
          script: [],
          value: 0
        }],
        locktime: 0
      });
      assert.ok(tx.isSane());
      assert.ok(!tx.verifyInputs(view, 0));
    });
  }

  it('should count sigops for multisig', () => {
    const flags = Script.flags.VERIFY_WITNESS | Script.flags.VERIFY_P2SH;
    const key = KeyRing.generate();
    const pub = key.publicKey;

    const output = Script.fromMultisig(1, 2, [pub, pub]);

    const input = new Script([
      Opcode.fromInt(0),
      Opcode.fromInt(0)
    ]);

    const witness = new Witness();

    const ctx = sigopContext(input, witness, output);

    assert.strictEqual(ctx.spend.getSigopsCost(ctx.view, flags), 0);
    assert.strictEqual(ctx.fund.getSigopsCost(ctx.view, flags),
      consensus.MAX_MULTISIG_PUBKEYS * consensus.WITNESS_SCALE_FACTOR);
  });

  it('should count sigops for p2sh multisig', () => {
    const flags = Script.flags.VERIFY_WITNESS | Script.flags.VERIFY_P2SH;
    const key = KeyRing.generate();
    const pub = key.publicKey;

    const redeem = Script.fromMultisig(1, 2, [pub, pub]);
    const output = Script.fromScripthash(redeem.hash160());

    const input = new Script([
      Opcode.fromInt(0),
      Opcode.fromInt(0),
      Opcode.fromData(redeem.toRaw())
    ]);

    const witness = new Witness();

    const ctx = sigopContext(input, witness, output);

    assert.strictEqual(ctx.spend.getSigopsCost(ctx.view, flags),
      2 * consensus.WITNESS_SCALE_FACTOR);
  });

  it('should count sigops for p2wpkh', () => {
    const flags = Script.flags.VERIFY_WITNESS | Script.flags.VERIFY_P2SH;
    const key = KeyRing.generate();

    const witness = new Witness([
      Buffer.from([0]),
      Buffer.from([0])
    ]);

    const input = new Script();

    {
      const output = Script.fromProgram(0, key.getKeyHash());
      const ctx = sigopContext(input, witness, output);

      assert.strictEqual(ctx.spend.getSigopsCost(ctx.view, flags), 1);
      assert.strictEqual(
        ctx.spend.getSigopsCost(ctx.view, flags & ~Script.flags.VERIFY_WITNESS),
        0);
    }

    {
      const output = Script.fromProgram(1, key.getKeyHash());
      const ctx = sigopContext(input, witness, output);

      assert.strictEqual(ctx.spend.getSigopsCost(ctx.view, flags), 0);
    }

    {
      const output = Script.fromProgram(0, key.getKeyHash());
      const ctx = sigopContext(input, witness, output);

      ctx.spend.inputs[0].prevout.hash = consensus.NULL_HASH;
      ctx.spend.inputs[0].prevout.index = 0xffffffff;
      ctx.spend.refresh();

      assert.strictEqual(ctx.spend.getSigopsCost(ctx.view, flags), 0);
    }
  });

  it('should count sigops for nested p2wpkh', () => {
    const flags = Script.flags.VERIFY_WITNESS | Script.flags.VERIFY_P2SH;
    const key = KeyRing.generate();

    const redeem = Script.fromProgram(0, key.getKeyHash());
    const output = Script.fromScripthash(redeem.hash160());

    const input = new Script([
      Opcode.fromData(redeem.toRaw())
    ]);

    const witness = new Witness([
      Buffer.from([0]),
      Buffer.from([0])
    ]);

    const ctx = sigopContext(input, witness, output);

    assert.strictEqual(ctx.spend.getSigopsCost(ctx.view, flags), 1);
  });

  it('should count sigops for p2wsh', () => {
    const flags = Script.flags.VERIFY_WITNESS | Script.flags.VERIFY_P2SH;
    const key = KeyRing.generate();
    const pub = key.publicKey;

    const redeem = Script.fromMultisig(1, 2, [pub, pub]);
    const output = Script.fromProgram(0, redeem.sha256());

    const input = new Script();

    const witness = new Witness([
      Buffer.from([0]),
      Buffer.from([0]),
      redeem.toRaw()
    ]);

    const ctx = sigopContext(input, witness, output);

    assert.strictEqual(ctx.spend.getSigopsCost(ctx.view, flags), 2);
    assert.strictEqual(
      ctx.spend.getSigopsCost(ctx.view, flags & ~Script.flags.VERIFY_WITNESS),
      0);
  });

  it('should count sigops for nested p2wsh', () => {
    const flags = Script.flags.VERIFY_WITNESS | Script.flags.VERIFY_P2SH;
    const key = KeyRing.generate();
    const pub = key.publicKey;

    const wscript = Script.fromMultisig(1, 2, [pub, pub]);
    const redeem = Script.fromProgram(0, wscript.sha256());
    const output = Script.fromScripthash(redeem.hash160());

    const input = new Script([
      Opcode.fromData(redeem.toRaw())
    ]);

    const witness = new Witness([
      Buffer.from([0]),
      Buffer.from([0]),
      wscript.toRaw()
    ]);

    const ctx = sigopContext(input, witness, output);

    assert.strictEqual(ctx.spend.getSigopsCost(ctx.view, flags), 2);
  });

  it('should return addresses for standard inputs', () => {
    // txid: 7ef7cde4e4a7829ea6feaf377c924b36d0958e2231a31ff268bd33a59ac9e178
    const [tx, view] = tx2.getTX();

    const inputAddresses = [
      Address.fromBase58('1Wjrrc2DrtB2CXRiPa3c8528fDdNHnQ2K')
    ];

    const inputAddressesView = tx.getInputAddresses(view);
    const inputAddressesNoView = tx.getInputAddresses();

    assert.strictEqual(inputAddresses.length, inputAddressesView.length);
    assert.strictEqual(inputAddresses.length, inputAddressesNoView.length);

    inputAddresses.forEach((inputAddr, i) => {
      assert(inputAddr.equals(inputAddressesView[i]));
      assert(inputAddr.equals(inputAddressesNoView[i]));
    });
  });

  it('should return addresses for standard outputs', () => {
    // txid: 7f2dc9bcc0b1b0d19a4cb62d0f6474990c12a5b996d2fa2c4be54ca1beb5d339
    const [tx] = tx7.getTX();

    // If you fetch only outputs they should be sorted
    // by vouts, not merged.
    const outputAddresses = [
      Address.fromBase58('1fLeMazoEy8FfgeFcppRxNYZs54jyLccw'),
      Address.fromBase58('1EeREnzQujX7CLgmzDSaebS48jxjeyBHQM')
    ];

    const getOutputAddresses = tx.getOutputAddresses();

    assert.strictEqual(outputAddresses.length, getOutputAddresses.length);

    outputAddresses.forEach((outputAddr, i) => {
      assert(outputAddr.equals(getOutputAddresses[i]));
    });
  });

  it('should return addresses for standard inputs and outputs', () => {
    // txid: 7ef7cde4e4a7829ea6feaf377c924b36d0958e2231a31ff268bd33a59ac9e178
    const [tx, view] = tx2.getTX();

    const addresses = [
      // inputs
      Address.fromBase58('1Wjrrc2DrtB2CXRiPa3c8528fDdNHnQ2K'),
      // outputs
      Address.fromBase58('1GcKLBv6iFSCkbhht2m44qnZTYK8xV8nNA'),
      Address.fromBase58('1EpKnnMo1rSkktYw8vPLtXGBRNLraXWd73')
    ];

    const addressesView = tx.getAddresses(view);
    const addressesNoView = tx.getAddresses();

    assert.strictEqual(addresses.length, addressesView.length);
    assert.strictEqual(addresses.length, addressesNoView.length);

    addresses.forEach((addr, i) => {
      assert(addr.equals(addressesView[i]));
      assert(addr.equals(addressesNoView[i]));
    });
  });

  it('should return merged addresses for same input/output address', () => {
    // txid: 7f2dc9bcc0b1b0d19a4cb62d0f6474990c12a5b996d2fa2c4be54ca1beb5d339
    const [tx, view] = tx7.getTX();

    const addresses = [
      // this is input and output
      Address.fromBase58('1EeREnzQujX7CLgmzDSaebS48jxjeyBHQM'),
      Address.fromBase58('1fLeMazoEy8FfgeFcppRxNYZs54jyLccw')
    ];

    const addressesView = tx.getAddresses(view);
    const addressesNoView = tx.getAddresses();

    assert.strictEqual(addresses.length, addressesView.length);
    assert.strictEqual(addresses.length, addressesNoView.length);

    addresses.forEach((addr, i) => {
      assert(addr.equals(addressesView[i]));
      assert(addr.equals(addressesNoView[i]));
    });
  });

  it('should return addresses with witness data', () => {
    const [tx, view] = tx5.getTX();

    const addresses = [
      // inputs
      Address.fromBech32('bc1qnjhhj5g8u46fvhnm34me52ahnx5vhhhuk6m7ng'),
      Address.fromBech32('bc1q3ehzk5qa02sf05zyll0thth5t92kg6twah8hj3'),
      Address.fromBase58('1C4irrkJiHhjKq62uPBw9huZnQsFSRHtjn'),
      Address.fromBech32('bc1q4gzv2jkfnym3s8f69kj55l4yfh7aallphtzutp'),
      Address.fromBech32('bc1q8838eem5cqqlxn34neay8sd7ru4nnm7yfv66xv'),

      // outputs
      Address.fromBech32('bc1q4uxyx3qaanm5elq4w2kxytvkpufa33s08vldx7'),
      Address.fromBech32('bc1q8m66kw3789mvpfpcxxh880zg6jjwpyntspcnmy')
    ];

    const addressesView = tx.getAddresses(view);
    const addressesNoView = tx.getAddresses();

    assert.strictEqual(addresses.length, addressesView.length);
    assert.strictEqual(addresses.length, addressesNoView.length);

    addresses.forEach((addr, i) => {
      assert(addr.equals(addressesView[i]));
      assert(addr.equals(addressesNoView[i]));
    });
  });

  it('should return address hashes for standard inputs and outputs', () => {
    // txid: 7ef7cde4e4a7829ea6feaf377c924b36d0958e2231a31ff268bd33a59ac9e178
    const [tx, view] = tx2.getTX();

    const hashes = [
      // inputs
      Address.fromBase58('1Wjrrc2DrtB2CXRiPa3c8528fDdNHnQ2K').getHash(),
      // outputs
      Address.fromBase58('1GcKLBv6iFSCkbhht2m44qnZTYK8xV8nNA').getHash(),
      Address.fromBase58('1EpKnnMo1rSkktYw8vPLtXGBRNLraXWd73').getHash()
    ];

    const hashesBuf = tx.getHashes(view);
    const hashesHex = tx.getHashes(view, 'hex');

    assert.strictEqual(hashes.length, hashesBuf.length);
    assert.strictEqual(hashes.length, hashesHex.length);

    hashes.forEach((hash, i) => {
      assert.bufferEqual(hash, hashesBuf[i]);
      assert.strictEqual(hash.toString('hex'), hashesHex[i]);
    });
  });

  it('should return address hashes for standard inputs', () => {
    // txid: 7ef7cde4e4a7829ea6feaf377c924b36d0958e2231a31ff268bd33a59ac9e178
    const [tx, view] = tx2.getTX();

    const inputHashes = [
      Address.fromBase58('1Wjrrc2DrtB2CXRiPa3c8528fDdNHnQ2K').getHash()
    ];

    const hashesBuf = tx.getInputHashes(view);
    const hashesHex = tx.getInputHashes(view, 'hex');

    assert.strictEqual(inputHashes.length, hashesBuf.length);
    assert.strictEqual(inputHashes.length, hashesHex.length);

    inputHashes.forEach((hash, i) => {
      assert.bufferEqual(hash, hashesBuf[i]);
      assert.strictEqual(hash.toString('hex'), hashesHex[i]);
    });
  });

  it('should return address hashes for standard outputs', () => {
    // txid: 7ef7cde4e4a7829ea6feaf377c924b36d0958e2231a31ff268bd33a59ac9e178
    const [tx] = tx2.getTX();

    const outputHashes = [
      Address.fromBase58('1GcKLBv6iFSCkbhht2m44qnZTYK8xV8nNA').getHash(),
      Address.fromBase58('1EpKnnMo1rSkktYw8vPLtXGBRNLraXWd73').getHash()
    ];

    const hashesBuf = tx.getOutputHashes();
    const hashesHex = tx.getOutputHashes('hex');

    assert.strictEqual(outputHashes.length, hashesBuf.length);
    assert.strictEqual(outputHashes.length, hashesHex.length);

    outputHashes.forEach((hash, i) => {
      assert.bufferEqual(hash, hashesBuf[i]);
      assert.strictEqual(hash.toString('hex'), hashesHex[i]);
    });
  });

  it('should return all prevouts', () => {
    const [tx] = tx3.getTX();

    const expectedPrevouts = [
      '2f196cf1e5bd426a04f07b882c893b5b5edebad67da6eb50f066c372ed736d5f',
      'ff8755f073f1170c0d519457ffc4acaa7cb2988148163b5dc457fae0fe42aa19'
    ];

    const prevouts = tx.getPrevout();

    assert(expectedPrevouts.length, prevouts.length);
    expectedPrevouts.forEach((prevout, i) => {
      assert.strictEqual(prevout, prevouts[i]);
    });
  });

  it('should serialize without witness data', () => {
    const [tx] = tx2.getTX();
    const [txWit] = tx5.getTX();

    const bw1 = new BufferWriter();
    const bw2 = new BufferWriter();

    tx.toNormalWriter(bw1);
    txWit.toNormalWriter(bw2);

    const tx1normal = TX.fromRaw(bw1.render());
    const tx2normal = TX.fromRaw(bw2.render());

    assert.strictEqual(tx1normal.hasWitness(), false);
    assert.strictEqual(tx2normal.hasWitness(), false);
  });

  it('should check if tx is free', () => {
    const value = 100000000; // 1 btc
    const height = 100;
    const [input, view] = createInput(value);

    // hack height into coinEntry
    const entry = view.getEntry(input.prevout);
    entry.height = height;

    const tx = new TX({
      version: 1,
      inputs: [input],
      outputs: [{
        script: [],
        value: value
      }],
      locktime: 0
    });

    // Priority should be more than FREE_THRESHOLD
    // txsize: 60, value: 1 btc
    // freeAfter: 144/250*txsize = 34.56
    const size = tx.getSize();
    const freeHeight = height + 35;
    const freeAt34 = tx.isFree(view, freeHeight - 1);
    const freeAt34size = tx.isFree(view, freeHeight - 1, tx, size);
    const freeAt35 = tx.isFree(view, freeHeight);
    const freeAt35size = tx.isFree(view, freeHeight, size);

    assert.strictEqual(freeAt34, false);
    assert.strictEqual(freeAt34size, false);
    assert.strictEqual(freeAt35, true);
    assert.strictEqual(freeAt35size, true);
  });

  it('should return correct minFee and roundedFee', () => {
    const value = 100000000; // 1 btc

    const [input] = createInput(value);
    const tx = new TX({
      version: 1,
      inputs: [input],
      outputs: [{
        script: [],
        value: value
      }],
      locktime: 0
    });

    // 1000 satoshis per kb
    const rate = 1000;
    const size = tx.getSize(); // 60 bytes

    // doesn't round to KB
    assert.strictEqual(tx.getMinFee(size, rate), 60);
    assert.strictEqual(tx.getMinFee(size, rate * 10), 600);
    assert.strictEqual(tx.getMinFee(size * 10, rate), 600);

    // rounds to KB
    assert.strictEqual(tx.getRoundFee(size, rate), 1000);
    // still under kb
    assert.strictEqual(tx.getRoundFee(size * 10, rate), 1000);
    assert.strictEqual(tx.getRoundFee(size, rate * 10), 10000);

    assert.strictEqual(tx.getRoundFee(1000, rate), 1000);
    assert.strictEqual(tx.getRoundFee(1001, rate), 2000);
  });

  it('should return JSON for tx', () => {
    const [tx, view] = tx2.getTX();
    const hash = '7ef7cde4e4a7829ea6feaf377c924b36d0958e22'
      + '31a31ff268bd33a59ac9e178';
    const version = 0;
    const locktime = 0;
    const hex = tx2.getRaw().toString('hex');

    // hack for ChainEntry
    const entry = {
      height: 1000,
      hash: 'c82d447db6150d2308d9571c19bc3dc6efde97a8227d9e57bc77ec0900000000',
      time: 1365870306
    };
    const network = 'testnet';
    const index = 0;

    const jsonDefault = tx.getJSON(network);
    const jsonView = tx.getJSON(network, view);
    const jsonEntry = tx.getJSON(network, null, entry);
    const jsonIndex = tx.getJSON(network, null, null, index);
    const jsonAll = tx.getJSON(network, view, entry, index);

    for (const json of [jsonDefault, jsonView, jsonEntry, jsonIndex, jsonAll]) {
      assert.strictEqual(json.hash, hash);
      assert.strictEqual(json.witnessHash, hash);
      assert.strictEqual(json.version, version);
      assert.strictEqual(json.locktime, locktime);
      assert.strictEqual(json.hex, hex);
    }

    const fee = 10000;
    const rate = 44247;

    for (const json of [jsonView, jsonAll]) {
      assert.strictEqual(json.fee, fee);
      assert.strictEqual(json.rate, rate);
    }

    const date = '2013-04-13T16:25:06Z';
    for (const json of [jsonEntry, jsonAll]) {
      assert.strictEqual(json.height, entry.height);
      assert.strictEqual(json.block, util.revHex(entry.hash));
      assert.strictEqual(json.time, entry.time);
      assert.strictEqual(json.date, date);
    }

    for (const json of [jsonIndex, jsonAll]) {
      assert.strictEqual(json.index, index);
    }
  });
<<<<<<< HEAD

  it('should recover coins from JSON', () => {
    const [tx, view] = tx2.getTX();

    const mtx = MTX.fromTX(tx);
    mtx.view = view;

    // get input value as example
    const value1 = mtx.getInputValue();

    const mtx2 = MTX.fromJSON(mtx.toJSON());
    const value2 = mtx2.getInputValue();

    assert.strictEqual(value1, value2);
  });
=======
>>>>>>> 66e91651
});<|MERGE_RESOLUTION|>--- conflicted
+++ resolved
@@ -1103,8 +1103,6 @@
       assert.strictEqual(json.index, index);
     }
   });
-<<<<<<< HEAD
-
   it('should recover coins from JSON', () => {
     const [tx, view] = tx2.getTX();
 
@@ -1119,6 +1117,4 @@
 
     assert.strictEqual(value1, value2);
   });
-=======
->>>>>>> 66e91651
 });